import datetime as dt

import geopandas as gpd

from algorithm import since_start, DictCollection, ParameterCollection, Parameter, RangeParameter
from genetic_algorithm import GeneticRedistrictingAlgorithm
from maps import DistrictMap
from redistricting_env import refresh_data, RedistrictingEnv, infer_utm_crs


def calculate_fitness(district_map, weights):
    score = 0
    metrics = {'fitness': '0'}
    for metric, weight in weights.items():
        result = getattr(district_map, f'calculate_{metric}')()
        score += result * weight
        metrics[metric] = f'{result:.4%}'
    metrics['fitness'] = f'{score:.4f}'
    return score, metrics


def compare(districts, state, name):
    env = RedistrictingEnv(f'data/{state}/simplified.parquet', n_districts=districts, live_plot=False,
                           save_img_dir='maps')
    districts = gpd.read_file(f'data/{state}/current-boundaries.shp')
    solution = DistrictMap.load(f'maps/solutions/{state}/{name}.pkl')
<<<<<<< HEAD
    solution.plot(save_path=f'maps/images/{state}-solution.png')
    districts.to_crs(infer_utm_crs(districts), inplace=True)
    centroids = gpd.GeoDataFrame(env.data, geometry=env.data.geometry.centroid)
    assignments = gpd.sjoin(centroids, districts, how='left', op='within')['index_right'].values
=======
    districts.to_crs(infer_utm_crs(districts), inplace=True)
    centroids = gpd.GeoDataFrame(env.data, geometry=env.data.geometry.centroid)
    assignments = gpd.sjoin(centroids, districts, how='left', predicate='within')['index_right'].values
    print(env.n_districts, env.n_blocks)
    print(max(assignments), len(assignments))
    print(assignments)
>>>>>>> 57c86524
    district_map = DistrictMap(env=env, assignments=assignments)
    district_map.save(f'maps/current/{state}.pkl')
    district_map.plot(save_path=f'maps/images/current-{state}-districts.png')

    weights = DictCollection(
        contiguity=0,
        population_balance=-5,
        compactness=1,
        win_margin=-1,
        efficiency_gap=-1,
    )

    score, metrics = calculate_fitness(district_map, weights)
    metric_strs = [f'{" ".join(key.title().split("_"))}: {value}' for key, value in metrics.items()]
    print(f'Current District Metrics: {" | ".join(metric_str for metric_str in metric_strs)}')

    score, metrics = calculate_fitness(solution, weights)
    metric_strs = [f'{" ".join(key.title().split("_"))}: {value}' for key, value in metrics.items()]
    print(f'New Solution Metrics: {" | ".join(metric_str for metric_str in metric_strs)}')


def main():
    start = dt.datetime.now()

    state = 'pa'  # 'nc'
    districts = 17  # 14
    data_path = f'data/{state}/vtd-election-and-census.shp'
    simplified_path = f'data/{state}/simplified.parquet'

    refresh = False
    if refresh:
        print(f'{since_start(start)} - Refreshing data...')
        refresh_data(data_path=data_path, simplified_path=simplified_path)

    print(f'{since_start(start)} - Initiating algorithm...')
    algorithm = GeneticRedistrictingAlgorithm(
        env=RedistrictingEnv(
            data_path=simplified_path,
            n_districts=districts,
            live_plot=False,
            save_data_dir=f'maps/solutions/{state}',
            save_img_dir=None,
        ),
        starting_maps_dir=f'maps/random-starting-points/{state}',
        start=start,
        verbose=1,
        print_every=10,  # How often to log and print updates on the progress
        save_every=100,  # How often to save progress
        log_path='log.txt',
        population_size=2,  # For all practical purpose, a large population size will not provide valuable results
        selection_pct=0.5,  # Selects 1 from the population size of 2 and mutates that single map to generate another
        starting_population_size=25,  # Starts with a large population size in 0th generation and selects the best 2
        # -1 indicates that all maps found in the random-starting-points directory will be used to start the population
        weights=DictCollection(
            contiguity=0,  # Contiguity is not valued because
            population_balance=-5,  # Lower is better, most important factor (we want equal sized districts)
            compactness=1,  # Higher is better, indicates shapes are closer to a circle (perfectly compact)
            win_margin=-1,  # Lower is better, indicates districts are more competitive
            efficiency_gap=-1,  # Lower is better, discourages Gerrymandering from either side
        ),
        params=ParameterCollection(
            expansion_population_bias=Parameter(-0.6, exp_factor=1),  # The bias parameters aid the genetic mutations
            reduction_population_bias=Parameter(0.6, exp_factor=1),   # through heuristics that favor modifications
            expansion_distance_bias=Parameter(-0.2, exp_factor=1),    # that will likely result in increase fitness
            reduction_distance_bias=Parameter(0.2, exp_factor=1),
            expansion_surrounding_bias=Parameter(0.1, exp_factor=1),
            reduction_surrounding_bias=Parameter(-0.1, exp_factor=1),
            mutation_size=RangeParameter(0.0, 1.0, exp_factor=0.5 ** (1 / 10_000)),  # One mutation is a percentage of
            # additions or removals of all touching VTDs of a district
            mutation_layers=RangeParameter(1, 1, exp_factor=1 ** (1 / 20_000), min_value=1),  # More layers means
            # each mutation will include more layers of touching VTDs, allowing for larger changes
            mutation_n=RangeParameter(1 / districts, 1 / districts, exp_factor=2 ** (1 / 10_000), max_value=2),  # Higher "n" means
            # more modified districts per mutation, allowing for more complex changes
        ),
        min_p=0.1,  # Ensures that, despite heuristics, every mutation is still somewhat possible
    )

    # This will likely take several hours
    algorithm.run(generations=100_000)

    # Compare the current in place map to the new solution
    compare(districts=districts, state=state, name=algorithm.start.strftime("%Y-%m-%d-%H-%M-%S"))


if __name__ == '__main__':
<<<<<<< HEAD
    # compare(districts=14, state='nc', name='2024-01-22-22-35-35')
=======
    # compare(districts=17, state='pa', name='2024-03-22-03-16-37')
>>>>>>> 57c86524
    main()<|MERGE_RESOLUTION|>--- conflicted
+++ resolved
@@ -24,22 +24,14 @@
                            save_img_dir='maps')
     districts = gpd.read_file(f'data/{state}/current-boundaries.shp')
     solution = DistrictMap.load(f'maps/solutions/{state}/{name}.pkl')
-<<<<<<< HEAD
-    solution.plot(save_path=f'maps/images/{state}-solution.png')
-    districts.to_crs(infer_utm_crs(districts), inplace=True)
-    centroids = gpd.GeoDataFrame(env.data, geometry=env.data.geometry.centroid)
-    assignments = gpd.sjoin(centroids, districts, how='left', op='within')['index_right'].values
-=======
     districts.to_crs(infer_utm_crs(districts), inplace=True)
     centroids = gpd.GeoDataFrame(env.data, geometry=env.data.geometry.centroid)
     assignments = gpd.sjoin(centroids, districts, how='left', predicate='within')['index_right'].values
     print(env.n_districts, env.n_blocks)
     print(max(assignments), len(assignments))
     print(assignments)
->>>>>>> 57c86524
     district_map = DistrictMap(env=env, assignments=assignments)
-    district_map.save(f'maps/current/{state}.pkl')
-    district_map.plot(save_path=f'maps/images/current-{state}-districts.png')
+    district_map.save(f'maps/current/{state}')
 
     weights = DictCollection(
         contiguity=0,
@@ -122,9 +114,5 @@
 
 
 if __name__ == '__main__':
-<<<<<<< HEAD
-    # compare(districts=14, state='nc', name='2024-01-22-22-35-35')
-=======
     # compare(districts=17, state='pa', name='2024-03-22-03-16-37')
->>>>>>> 57c86524
     main()